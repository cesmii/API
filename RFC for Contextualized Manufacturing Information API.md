--- conflicted
+++ resolved
@@ -1,243 +1,233 @@
-Smart Manufacturing API Working Group\
-Request for Comments: 001\
-Category: Informational\
-Community Feedback Draft
-
-# Common API for Contextualized Manufacturing Information (CMIAPI)
-
-#### Status of this Memo
-
-This memo provides information for the Smart Manufacturing/Industry 4.0 community. It proposes a set of common interfaces for programmatic access to contextualized manufacturing information that any information platform vendor can implement to support portable application development.
-
-While this document follows Internet RFC style and conventions, and may refer to Internet RFCs, it is not intended for consideration by the IETF or IAB as the problem domain is specific to manufacturing information systems.
-
-#### Draft Specific Comments
-
-As an early RFC, the authors opted to remain silent on the style of interface implementation, although both REST and GraphQL are considerations for a future specification. As a result, specific implementation guidance cannot be included at this stage. Once a style is selected, future versions of this document will be updated with more implementation details.
-
-#### Copyright Notice
-
-Copyright (C) CESMII, the Smart Manufacturing Institute, 2024. All Rights Reserved.
-
-## Abstract
-
-This document provides a common API that any information platform vendor can implement on a server to abstract the vendor-specific implementations of data organization and contextualization into a set of programmer's interfaces that helps ensure applications written against one implementation can work against another. While informed by OPC UA's REST API, and designed to be implementable against that API, this API should be supportable on a wide variety of existing, and future, information platforms. This RFC pertains specifically to the requirements for server-side implementations, and does not specifically address client requirements (save for those that may be inferred from server functionality)
-
-## 1. Introduction
-
-Raw manufacturing data is rarely stored in a ready-to-consume fashion, with the best commonly implemented structure being key-value pairs, often available only through live sampling, but sometimes stored historically as time-series values with a timestamp attached. Any structure or organization more sophisticated is invariably a feature of a proprietary, vendor-specific implementation, or requires homogeneous adoption of a more modern protocol and a complementary vendor ecosystem, often augmented by non-standard, or internal-only practices for semantic and structural consistency.
-
-Vendor-dependent, non-standard, or internal-only infrastructure prevents application portability across information infrastructure variations. The part of an information stack where information value is rendered is permanently tied to the platform it was initially built against. This state is similar to that of general computing in the early 1980s, in which operating system variations proliferated, breaking application portability. In that era, highly successful commercial efforts (such as Microsoft Windows) and standardization efforts (such as POSIX) eventually led to a finite, and tolerable number of platforms that application developers must support -- kicking off 3+ decades of rapid innovation, the likes of which have never been replicated in the manufacturing world.
-
-This document defines an API that any modern platform provider can implement to abstract applications from the specifics of the platform implementation, and ensure a base-level of application portability and compatibility. As the first RFC in a series, this document does not specify the technologies to be used for the implementation of the API; rather it focuses on the capabilities and primitives necessary for an implementation. As a RFC, this document invites feedback and discussion from the manufacturing community.
-
-Comparisons may be drawn to the OPC/UA REST API, which exposes OPC/UA Client-Server functionality over REST. This API is not intended to replace, or compete, with this functionality. Rather it proposes a complementary API for Information Platforms that typically sit above one or more OPC/UA servers, and provide data to applications that may come from multiple data sources.
-
-Comparisons may also be drawn to the concept of a Unified Namespace (UNS), often implemented using one or more MQTT Brokers. This API is intended to complement a UNS architecture, providing a query layer that can provide application developers with an abstraction that can sit above one or more MQTT brokers, as well as other live and historical data sources.
-
-Finally, comparisons may be drawn to commercial offerings that provide similar functionality. This is by design: this API proposes a common programmer's interface not tied to any specific vendor's implementation, but implementable by many to create compatibility in support of application portability. Platform vendors who wish to support this API MAY choose to implement the API along-side, or on top of, their own proprietary APIs.
-
-## 2. Definitions
-
-The key words "MUST", "MUST NOT", "REQUIRED", "SHALL", "SHALL NOT", "SHOULD", "SHOULD NOT", "RECOMMENDED", "MAY", and "OPTIONAL" in this document are to be interpreted as described in Internet RFC 2119 [RFC2119].
-
-<<<<<<< HEAD
-Address Space: The complete collection of Contextualize Information that a platform makes available to clients
-API: Application Programming Interface
-CMIAPI: Contextualized Manufacturing Information API
-CMIP: Contextualized Manufacturing Information Platform that supports the CMIAPI
-Element: Any object or object attribute persisted by a CMIP
-ElementId: A platform-specific, persistent and unique key for an Element that MUST be a string
-Control System: An electronic control system and associated instrumentation used for industrial process control
-=======
-- **Address Space** - The complete collection of Contextualize Information that a platform makes available to clients
-- **API** - Application Programming Interface
-- **CMIAPI** - Contextualized Manufacturing Information API
-- **CMIP** - Contextualized Manufacturing Information Platform that supports the CMIAPI
-- **Element** - Any object or object attribute persisted by a CMIP
-- **ElementId** - A platform-specific, persistent and unique key for an Element
-- **Control System** - An electronic control system and associated instrumentation used for industrial process control
-- **Request** - A generic means of a consumer to inform the producer what information is needed
-- **Response** - A generic means of a producer to fulfill the needs of the consumer
->>>>>>> c803625e
-
-## 3. CMIAPI Basic Interfaces
-
-The CMIAPI SHALL be implemented over HTTPS, and support the interfaces listed in this section. In order to properly support some of these interfaces, implementations MUST support the required capabilities listed in section 4, and MAY support the optional capabilities listed in section 4. 
-
-### 3.1 Request and Response Structure
-
-#### 3.1.1 Response Serialization
-
-Implementations MUST support a default JSON serialization for all responses.
-
-Implementations MAY support a Binary serialization for all responses, where the format of such response will be determined in a future RFC.
-
-#### 3.1.2 Request Headers
-
-Applications consuming the API SHOULD use the normal "accept" and "content-type" headers for indicating inbound and outbound serialization format. If omitted, the default JSON serialization should be used.
-
-### 3.2 Informative Interfaces
-
-#### 3.2.1 LiveValue
-
-When invoked as a Query, the LiveValue interface MUST return the current value available in the CMIP for the requested object, by ElementId.
-
-When invoked as a Query, the LiveValue interface MAY support an array of requested object ElementIds to reduce round-trips where multiple values are required by an application, in which case, the return payload MUST be an array.
-
-When invoked as a Query, if indicated by an optional query parameter, the response payload MUST include the following metadata about the returned value:
-- ElementId: a unique string identifier for the element, as defined by the implementation
-- DataType: incudes most-derived Type name of an object, or primitive datatype for an attribute, and MUST use the JavaScript primitive types
-- Quality: a data quality indicator following the standard established by the [OPC UA standard status codes](https://reference.opcfoundation.org/Core/Part8/v104/docs/A.3.2.3#_Ref377938607). If data quality is not available, the CMIP may return a GOOD status.
-- TimeStamp: a timestamp corresponding to the time and date the data was recorded in the CMIP, following the standard established by [Internet RFC 3339](https://www.rfc-editor.org/rfc/rfc3339)
-
-When invoked as a Query, if indicated by an optional query parameter, the response payload MAY include the following metadata about the returned value;
-- Interpolation: if the element value is interpolated, rather than stored, indicate the interpolation method
-- EngUnit: a string indicating the engineering unit for measuring the element value. Where present, the definitions found in UNECE Recommendation Number 20 MUST be used.
-- NamespaceURI: if the element value is an object, a URI indicating the Namespace of the object MUST be returned. If the value is an attribute, a URI indicating the Namespace SHOULD be returned. If the Namespace is an implementation of standards-based definition that includes a URI, that URI MUST be used.
-- ParentId: the ElementId of the parent object
-- Attribute Metadata: Additional information about how an object attribute is stored or treated by the underlying platform.
-
-When invoked as an Update, the LiveValue interface MUST accept a new current value for the requested object to be recorded in the CMIP, by ElementId. If the CMIP supports write-back to a Control System (for example, via an interface to a PLC) additional security requirements outside the scope of this proposal MUST be considered.) 
-
-When invoked as an Update the LiveValue interface MAY accept an array of current values for an array of of ElementIds.
-
-#### 3.2.2 HistoricalValue
-
-When invoked as a Query, the HistoricalValue interface MUST return an array of historical values in a time range available in the contextualized information platform for the requested object, by ElementId.
-
-When invoked as a Query, the HistoricalValue interface MAY support an array of requested object ElementIds to reduce round-trips where multiple values are required by an application, in which case, the return payload MUST be an array of arrays.
-
-When invoked as a Query, if indicated by an optional query parameter, the response payload MUST include the following metadata about the returned value:
-- ElementId: a unique string identifier for the element, as defined by the implementation
-- DataType: incudes most-derived Type name of an object, or primitive datatype for an attribute, and MUST use the JavaScript primitive types
-- Quality: a data quality indicator following the standard established by the [OPC UA standard status codes](https://reference.opcfoundation.org/Core/Part8/v104/docs/A.3.2.3#_Ref377938607). If data quality is not available, the CMIP may return a GOOD status.
-- TimeStamp: a timestamp corresponding to the time and date the data was recorded in the CMIP, following the standard established by [Internet RFC 3339](https://www.rfc-editor.org/rfc/rfc3339)
-
-When invoked as a Query, if indicated by an optional query parameter, the response payload MAY include the following metadata about the returned value;
-- Interpolation: if the element value is interpolated, rather than stored, indicate the interpolation method
-- EngUnit: a string indicating the engineering unit for measuring the element value. Where present, the definitions found in [UNECE Recommendation Number 20]((https://unece.org/trade/documents/2021/06/uncefact-rec20-0)) MUST be used.
-- NamespaceURI: if the element value is an object, a URI indicating the Namespace of the object MUST be returned. If the value is an attribute, a URI indicating the Namespace SHOULD be returned.
-- ParentId: the ElementId of the parent object
-- Attribute Metadata: Additional information about how an object attribute is stored or treated by the underlying platform.
-
-When invoked as an Update, the HistoricalValue interface MUST accept an updated historical value for the requested object and timestamp, by ElementId.
-
-When invoked as an Update, the HistoricalValue interface MAY accept an array of updated historical values for an array of specified objects and timestamps, by ElementId.
-
-When invoked as a Put, the HistoricalValue interface MAY accept an array of new historical values for an array of specified objects and timestamps, by ElementId.
-
-When updating Historical data, the CMIP SHOULD implement auditing or tracking of such changes.
-
-### 3.3 Exploratory Interfaces
-
-#### 3.3.1 Namespaces
-
-When invoked as a Query, MUST return an array of Namespaces registered in the contextualized manufacturing information platform. All Namespaces MUST have a Namespace URI to support follow-up queries.
-
-#### 3.3.2 Types
-
-When invoked as a Query, MUST return an array of Type definitions registered in the contextualized manufacturing information platform. All Types MUST have an ElementId to support follow-up queries.
-
-When invoked as a Query, if indicated by an optional query parameter, the response payload MAY by filtered by NamespaceURI.
-
-#### 3.3.3 Type
-
-When invoked as a Query, MUST return a JSON structure defining a Type registered in the contextualized manufacturing information platform for the requested Type's ElementId.
-
-When invoked as a Query, MAY accept an array of JSON structures defining Types for the requested ElementIds to reduce round-trips where multiple Type definitions are required by an application, in which case, the return payload MUST be an array of arrays.
-
-#### 3.4.3 ObjectsByType
-
-When invoked as a Query, MUST return an array of instance objects that are of the requested Type's ElementId.
-
-#### 3.4.4 ObjectByElementId
-
-When invoked as a Query, if the ElementId exists as an instance object, MUST return the instance object, conforming to the Type definition the instance object derives from, and including the current value, if present, of any attribute.
-
-When invoked as a Query, MAY accept an array of JSON structures defining Types for the requested ElementIds to reduce round-trips where multiple instance object definitions are required by an application, in which case, the return payload MUST be an array of arrays.
-
-Recognizing that some systems allow some Type tolerance or looseness, when invoked as a Query, MAY accept a target Type, which would allow the CMIP to attempt Type casting or coercion on behalf of the invoking application.
-
-#### 3.4.5 RelationshipTypes
-
-##### 3.4.5.1 HierarchicalRelationshipTypes
-
-When invoked as a Query, MUST return the relationship types HasChild, HasParent. MAY return additional hierarchical relationship types. These relationship type names SHALL be treated as keywords for follow-up queries. 
-
-##### 3.4.5.2 NonHierarchicalRelationshipTypes
-
-When invoked as a Query, MAY return any graph-style relationship types the contextualized manufacturing information platform supports, excluding the HierarchicalRelationshipTypes. These relationship type names SHALL be treated as keywords for follow-up queries.
-
-##### 3.4.6 RelationshipsOfType
-
-When invoked as a Query, MUST return an array of objects related to the requested ElementId by the Type name of relationship specified in the query.
-
-When invoked as a Query, if specified by an optional query parameter, an implementation MAY support following relationships to the specified depth.
-
-## 4. CMIP Requirements
-
-To support the CMIAPI, a CMIP must have certain capabilities. While this, and subsequent, RFCs will not define requirements for implementation specifics, some base functionality must exist. Vendors MAY differentiate on optimization, performance and scalability, to meet the requirements of the API.
-
-### 4.1 Object Orientation
-
-The reader will observe that the API requires the underlying platform to support the idea of organizing data into objects with attributes. Those objects MUST be composable using other objects. Implementations MAY choose to have attributes of different flavors internally (for example: OPC UA differentiates between properties and variables), but MUST simplify those variations to object parameters to support easy-to-consume JSON serialization. If the calling application requests additional metadata for an object, an implementation MAY return details about its specific attribute behavior (as described in 3.1.1 and 3.1.2)
-
-### 4.2 Type Safety
-
-#### 4.2.1 Data Type Definitions
-
-Underlying platforms MAY persist data values using any primitive types they wish, but MUST support return attribute values (both Live and Historical) cast or coerced to one of the primitive JavaScript primitive types to support JSON serialization (eg: a value persisted as FLOAT must be returned as NUMBER).
-
-#### 4.2.2 Complex Type Definitions
-
-Underlying platforms MUST derive Objects from separately declared definitions (also known as Class, Template or Schema definitions in other environments). In the CMIAPI, these definitions are generalized as Type definitions, given first-class treatment, and MUST be serializable to easy-to-consume JSON. Implementing platforms MUST support importing Type definitions from the [OPC UA Part 5 Information Modeling standard](https://reference.opcfoundation.org/Core/Part5/v104/docs/) (IEC62541-5). Implementing platforms MAY support importing Type definitions from the [Asset Administration Shell SubModelTemplate standard](https://www.zvei.org/fileadmin/user_upload/Presse_und_Medien/Publikationen/2020/Dezember/Submodel_Templates_of_the_Asset_Administration_Shell/201117_I40_ZVEI_SG2_Submodel_Spec_ZVEI_Technical_Data_Version_1_1.pdf). Implementing platforms MAY also support an internal Type definition and storage format.
-
-### 4.3 Relationships
-
-#### 4.3.1 Derivation
-
-As described in 4.2.2, Objects are derived from Types. This derivation is a relationship that MUST be persisted by underlying platforms in order to support queries in the API.
-
-#### 4.3.2 Hierarchical Relationships
-
-To properly support Object Orientation, underlying platforms MUST support hierarchical relationships between Objects. These common relationships, such as parent-child, are table stakes for any contextualized manufacturing information platform.
-
-#### 4.3.3 Non-Hierarchical Relationships
-
-Modern contextualized manufacturing information platforms should be able to track relationships between objects that are not strictly hierarchical. Examples include "equipment train" relationships in ISA-95, supply chain relationships that track material flow, and human resource relationships where qualified operators can be associated with equipment they have been certified on. Modern information platforms SHOULD include support for non-hierarchical relationships.
-
-### 4.4 Security Considerations
-
-#### 4.4.1 Authorization
-
-As a programmer's interface, this RFC primarily considers application authorization: implementations MUST support authorization using API keys as a minimum. Implementations MAY choose to replace API keys with JWT or OAuth. 
-
-#### 4.4.2 Authentication
-
-Implementations MAY require user authentication in order to refine application authorization for some or all of the data the API supports.
-
-#### 4.4.3 Encryption
-
-Implementations MUST require HTTPS for all communication in production.
-
-### 4.5 Address Space
-
-The complete collection of Relationship Types and Relationships, Object Types and Object Instances persisted in a contextualized manufacturing information platform SHALL be referred to as the Address Space. Implementations of this API MUST have the entire Address Space readily available for querying, this is an anti-pattern for implementations like a OPC UA server, where the Address Space "unfolds" through multiple Browse queries. 
-
-### 4.6 Performance Considerations
-
-While this API suggests that large volumes of Structural and Historical data will be accessible, the reality of many underlying data sources is that it may take multiple calls (for example, to browse an Address Space in the case of OPC/UA, or to fetch history from a separate store where a MQTT Broker is paired with a Historian) to respond to a given query. While it is the intent of this proposal to provide such abstraction -- shielding an application developer from the complexity of such architectures -- obvious performance implications exist. This proposal cannot prescribe how to solve all of these issues, but implementers MAY consider the following:
-
-- Implementations MAY use an in-memory cache, on-disk database, or some hybrid for frequently accessed data, as long as Exploratory Interface queries can be responded to promptly.
-- Implementations MAY pre-fetch data, such as pre-browsing an Address Space in a background thread.
-- Implementations MAY require query limits or windows, to manage the size of requests or responses.
-- Implementations MAY choose to persist state, using authentication, a session, or some token.
-
-Implementations of this API MUST have Current Values for all persisted Object Instances, including their attribute values, readily available for querying. Implementations that are not connected directly to a manufacturing data source (eg: Cloud platforms, Historians) MUST return the most recent value received from the underlying data source.
-
-Implementations of this API MUST be able to return Historical Value responses within a common HTTP client timeout (currently Firefox and Chrome use 300 seconds as a default.) If the complete payload cannot be returned within this time frame, a partial payload and poll-able callback URL MUST be returned.
-
-## 5. Acknowledgements
-
-Unless requested otherwise, contributor names and organizations from private previews of this document will be acknowledged in the public release.
+Smart Manufacturing API Working Group\
+Request for Comments: 001\
+Category: Informational\
+Community Feedback Draft
+
+# Common API for Contextualized Manufacturing Information (CMIAPI)
+
+#### Status of this Memo
+
+This memo provides information for the Smart Manufacturing/Industry 4.0 community. It proposes a set of common interfaces for programmatic access to contextualized manufacturing information that any information platform vendor can implement to support portable application development.
+
+While this document follows Internet RFC style and conventions, and may refer to Internet RFCs, it is not intended for consideration by the IETF or IAB as the problem domain is specific to manufacturing information systems.
+
+#### Draft Specific Comments
+
+As an early RFC, the authors opted to remain silent on the style of interface implementation, although both REST and GraphQL are considerations for a future specification. As a result, specific implementation guidance cannot be included at this stage. Once a style is selected, future versions of this document will be updated with more implementation details.
+
+#### Copyright Notice
+
+Copyright (C) CESMII, the Smart Manufacturing Institute, 2024. All Rights Reserved.
+
+## Abstract
+
+This document provides a common API that any information platform vendor can implement on a server to abstract the vendor-specific implementations of data organization and contextualization into a set of programmer's interfaces that helps ensure applications written against one implementation can work against another. While informed by OPC UA's REST API, and designed to be implementable against that API, this API should be supportable on a wide variety of existing, and future, information platforms. This RFC pertains specifically to the requirements for server-side implementations, and does not specifically address client requirements (save for those that may be inferred from server functionality)
+
+## 1. Introduction
+
+Raw manufacturing data is rarely stored in a ready-to-consume fashion, with the best commonly implemented structure being key-value pairs, often available only through live sampling, but sometimes stored historically as time-series values with a timestamp attached. Any structure or organization more sophisticated is invariably a feature of a proprietary, vendor-specific implementation, or requires homogeneous adoption of a more modern protocol and a complementary vendor ecosystem, often augmented by non-standard, or internal-only practices for semantic and structural consistency.
+
+Vendor-dependent, non-standard, or internal-only infrastructure prevents application portability across information infrastructure variations. The part of an information stack where information value is rendered is permanently tied to the platform it was initially built against. This state is similar to that of general computing in the early 1980s, in which operating system variations proliferated, breaking application portability. In that era, highly successful commercial efforts (such as Microsoft Windows) and standardization efforts (such as POSIX) eventually led to a finite, and tolerable number of platforms that application developers must support -- kicking off 3+ decades of rapid innovation, the likes of which have never been replicated in the manufacturing world.
+
+This document defines an API that any modern platform provider can implement to abstract applications from the specifics of the platform implementation, and ensure a base-level of application portability and compatibility. As the first RFC in a series, this document does not specify the technologies to be used for the implementation of the API; rather it focuses on the capabilities and primitives necessary for an implementation. As a RFC, this document invites feedback and discussion from the manufacturing community.
+
+Comparisons may be drawn to the OPC/UA REST API, which exposes OPC/UA Client-Server functionality over REST. This API is not intended to replace, or compete, with this functionality. Rather it proposes a complementary API for Information Platforms that typically sit above one or more OPC/UA servers, and provide data to applications that may come from multiple data sources.
+
+Comparisons may also be drawn to the concept of a Unified Namespace (UNS), often implemented using one or more MQTT Brokers. This API is intended to complement a UNS architecture, providing a query layer that can provide application developers with an abstraction that can sit above one or more MQTT brokers, as well as other live and historical data sources.
+
+Finally, comparisons may be drawn to commercial offerings that provide similar functionality. This is by design: this API proposes a common programmer's interface not tied to any specific vendor's implementation, but implementable by many to create compatibility in support of application portability. Platform vendors who wish to support this API MAY choose to implement the API along-side, or on top of, their own proprietary APIs.
+
+## 2. Definitions
+
+The key words "MUST", "MUST NOT", "REQUIRED", "SHALL", "SHALL NOT", "SHOULD", "SHOULD NOT", "RECOMMENDED", "MAY", and "OPTIONAL" in this document are to be interpreted as described in Internet RFC 2119 [RFC2119].
+
+- **Address Space** - The complete collection of Contextualize Information that a platform makes available to clients
+- **API** - Application Programming Interface
+- **CMIAPI** - Contextualized Manufacturing Information API
+- **CMIP** - Contextualized Manufacturing Information Platform that supports the CMIAPI
+- **Element** - Any object or object attribute persisted by a CMIP
+- **ElementId** - A platform-specific, persistent and unique key for an Element that MUST be a string
+- **Control System** - An electronic control system and associated instrumentation used for industrial process control
+- **Request** - A generic means of a consumer to inform the producer what information is needed
+- **Response** - A generic means of a producer to fulfill the needs of the consumer
+
+## 3. CMIAPI Basic Interfaces
+
+The CMIAPI SHALL be implemented over HTTPS, and support the interfaces listed in this section. In order to properly support some of these interfaces, implementations MUST support the required capabilities listed in section 4, and MAY support the optional capabilities listed in section 4. 
+
+### 3.1 Request and Response Structure
+
+#### 3.1.1 Response Serialization
+
+Implementations MUST support a default JSON serialization for all responses.
+
+Implementations MAY support a Binary serialization for all responses, where the format of such response will be determined in a future RFC.
+
+#### 3.1.2 Request Headers
+
+Applications consuming the API SHOULD use the normal "accept" and "content-type" headers for indicating inbound and outbound serialization format. If omitted, the default JSON serialization should be used.
+
+### 3.2 Informative Interfaces
+
+#### 3.2.1 LiveValue
+
+When invoked as a Query, the LiveValue interface MUST return the current value available in the CMIP for the requested object, by ElementId.
+
+When invoked as a Query, the LiveValue interface MAY support an array of requested object ElementIds to reduce round-trips where multiple values are required by an application, in which case, the return payload MUST be an array.
+
+When invoked as a Query, if indicated by an optional query parameter, the response payload MUST include the following metadata about the returned value:
+- ElementId: a unique string identifier for the element, as defined by the implementation
+- DataType: incudes most-derived Type name of an object, or primitive datatype for an attribute, and MUST use the JavaScript primitive types
+- Quality: a data quality indicator following the standard established by the [OPC UA standard status codes](https://reference.opcfoundation.org/Core/Part8/v104/docs/A.3.2.3#_Ref377938607). If data quality is not available, the CMIP may return a GOOD status.
+- TimeStamp: a timestamp corresponding to the time and date the data was recorded in the CMIP, following the standard established by [Internet RFC 3339](https://www.rfc-editor.org/rfc/rfc3339)
+
+When invoked as a Query, if indicated by an optional query parameter, the response payload MAY include the following metadata about the returned value;
+- Interpolation: if the element value is interpolated, rather than stored, indicate the interpolation method
+- EngUnit: a string indicating the engineering unit for measuring the element value. Where present, the definitions found in UNECE Recommendation Number 20 MUST be used.
+- NamespaceURI: if the element value is an object, a URI indicating the Namespace of the object MUST be returned. If the value is an attribute, a URI indicating the Namespace SHOULD be returned. If the Namespace is an implementation of standards-based definition that includes a URI, that URI MUST be used.
+- ParentId: the ElementId of the parent object
+- Attribute Metadata: Additional information about how an object attribute is stored or treated by the underlying platform.
+
+When invoked as an Update, the LiveValue interface MUST accept a new current value for the requested object to be recorded in the CMIP, by ElementId. If the CMIP supports write-back to a Control System (for example, via an interface to a PLC) additional security requirements outside the scope of this proposal MUST be considered.) 
+
+When invoked as an Update the LiveValue interface MAY accept an array of current values for an array of of ElementIds.
+
+#### 3.2.2 HistoricalValue
+
+When invoked as a Query, the HistoricalValue interface MUST return an array of historical values in a time range available in the contextualized information platform for the requested object, by ElementId.
+
+When invoked as a Query, the HistoricalValue interface MAY support an array of requested object ElementIds to reduce round-trips where multiple values are required by an application, in which case, the return payload MUST be an array of arrays.
+
+When invoked as a Query, if indicated by an optional query parameter, the response payload MUST include the following metadata about the returned value:
+- ElementId: a unique string identifier for the element, as defined by the implementation
+- DataType: incudes most-derived Type name of an object, or primitive datatype for an attribute, and MUST use the JavaScript primitive types
+- Quality: a data quality indicator following the standard established by the [OPC UA standard status codes](https://reference.opcfoundation.org/Core/Part8/v104/docs/A.3.2.3#_Ref377938607). If data quality is not available, the CMIP may return a GOOD status.
+- TimeStamp: a timestamp corresponding to the time and date the data was recorded in the CMIP, following the standard established by [Internet RFC 3339](https://www.rfc-editor.org/rfc/rfc3339)
+
+When invoked as a Query, if indicated by an optional query parameter, the response payload MAY include the following metadata about the returned value;
+- Interpolation: if the element value is interpolated, rather than stored, indicate the interpolation method
+- EngUnit: a string indicating the engineering unit for measuring the element value. Where present, the definitions found in [UNECE Recommendation Number 20]((https://unece.org/trade/documents/2021/06/uncefact-rec20-0)) MUST be used.
+- NamespaceURI: if the element value is an object, a URI indicating the Namespace of the object MUST be returned. If the value is an attribute, a URI indicating the Namespace SHOULD be returned.
+- ParentId: the ElementId of the parent object
+- Attribute Metadata: Additional information about how an object attribute is stored or treated by the underlying platform.
+
+When invoked as an Update, the HistoricalValue interface MUST accept an updated historical value for the requested object and timestamp, by ElementId.
+
+When invoked as an Update, the HistoricalValue interface MAY accept an array of updated historical values for an array of specified objects and timestamps, by ElementId.
+
+When invoked as a Put, the HistoricalValue interface MAY accept an array of new historical values for an array of specified objects and timestamps, by ElementId.
+
+When updating Historical data, the CMIP SHOULD implement auditing or tracking of such changes.
+
+### 3.3 Exploratory Interfaces
+
+#### 3.3.1 Namespaces
+
+When invoked as a Query, MUST return an array of Namespaces registered in the contextualized manufacturing information platform. All Namespaces MUST have a Namespace URI to support follow-up queries.
+
+#### 3.3.2 Types
+
+When invoked as a Query, MUST return an array of Type definitions registered in the contextualized manufacturing information platform. All Types MUST have an ElementId to support follow-up queries.
+
+When invoked as a Query, if indicated by an optional query parameter, the response payload MAY by filtered by NamespaceURI.
+
+#### 3.3.3 Type
+
+When invoked as a Query, MUST return a JSON structure defining a Type registered in the contextualized manufacturing information platform for the requested Type's ElementId.
+
+When invoked as a Query, MAY accept an array of JSON structures defining Types for the requested ElementIds to reduce round-trips where multiple Type definitions are required by an application, in which case, the return payload MUST be an array of arrays.
+
+#### 3.4.3 ObjectsByType
+
+When invoked as a Query, MUST return an array of instance objects that are of the requested Type's ElementId.
+
+#### 3.4.4 ObjectByElementId
+
+When invoked as a Query, if the ElementId exists as an instance object, MUST return the instance object, conforming to the Type definition the instance object derives from, and including the current value, if present, of any attribute.
+
+When invoked as a Query, MAY accept an array of JSON structures defining Types for the requested ElementIds to reduce round-trips where multiple instance object definitions are required by an application, in which case, the return payload MUST be an array of arrays.
+
+Recognizing that some systems allow some Type tolerance or looseness, when invoked as a Query, MAY accept a target Type, which would allow the CMIP to attempt Type casting or coercion on behalf of the invoking application.
+
+#### 3.4.5 RelationshipTypes
+
+##### 3.4.5.1 HierarchicalRelationshipTypes
+
+When invoked as a Query, MUST return the relationship types HasChild, HasParent. MAY return additional hierarchical relationship types. These relationship type names SHALL be treated as keywords for follow-up queries. 
+
+##### 3.4.5.2 NonHierarchicalRelationshipTypes
+
+When invoked as a Query, MAY return any graph-style relationship types the contextualized manufacturing information platform supports, excluding the HierarchicalRelationshipTypes. These relationship type names SHALL be treated as keywords for follow-up queries.
+
+##### 3.4.6 RelationshipsOfType
+
+When invoked as a Query, MUST return an array of objects related to the requested ElementId by the Type name of relationship specified in the query.
+
+When invoked as a Query, if specified by an optional query parameter, an implementation MAY support following relationships to the specified depth.
+
+## 4. CMIP Requirements
+
+To support the CMIAPI, a CMIP must have certain capabilities. While this, and subsequent, RFCs will not define requirements for implementation specifics, some base functionality must exist. Vendors MAY differentiate on optimization, performance and scalability, to meet the requirements of the API.
+
+### 4.1 Object Orientation
+
+The reader will observe that the API requires the underlying platform to support the idea of organizing data into objects with attributes. Those objects MUST be composable using other objects. Implementations MAY choose to have attributes of different flavors internally (for example: OPC UA differentiates between properties and variables), but MUST simplify those variations to object parameters to support easy-to-consume JSON serialization. If the calling application requests additional metadata for an object, an implementation MAY return details about its specific attribute behavior (as described in 3.1.1 and 3.1.2)
+
+### 4.2 Type Safety
+
+#### 4.2.1 Data Type Definitions
+
+Underlying platforms MAY persist data values using any primitive types they wish, but MUST support return attribute values (both Live and Historical) cast or coerced to one of the primitive JavaScript primitive types to support JSON serialization (eg: a value persisted as FLOAT must be returned as NUMBER).
+
+#### 4.2.2 Complex Type Definitions
+
+Underlying platforms MUST derive Objects from separately declared definitions (also known as Class, Template or Schema definitions in other environments). In the CMIAPI, these definitions are generalized as Type definitions, given first-class treatment, and MUST be serializable to easy-to-consume JSON. Implementing platforms MUST support importing Type definitions from the [OPC UA Part 5 Information Modeling standard](https://reference.opcfoundation.org/Core/Part5/v104/docs/) (IEC62541-5). Implementing platforms MAY support importing Type definitions from the [Asset Administration Shell SubModelTemplate standard](https://www.zvei.org/fileadmin/user_upload/Presse_und_Medien/Publikationen/2020/Dezember/Submodel_Templates_of_the_Asset_Administration_Shell/201117_I40_ZVEI_SG2_Submodel_Spec_ZVEI_Technical_Data_Version_1_1.pdf). Implementing platforms MAY also support an internal Type definition and storage format.
+
+### 4.3 Relationships
+
+#### 4.3.1 Derivation
+
+As described in 4.2.2, Objects are derived from Types. This derivation is a relationship that MUST be persisted by underlying platforms in order to support queries in the API.
+
+#### 4.3.2 Hierarchical Relationships
+
+To properly support Object Orientation, underlying platforms MUST support hierarchical relationships between Objects. These common relationships, such as parent-child, are table stakes for any contextualized manufacturing information platform.
+
+#### 4.3.3 Non-Hierarchical Relationships
+
+Modern contextualized manufacturing information platforms should be able to track relationships between objects that are not strictly hierarchical. Examples include "equipment train" relationships in ISA-95, supply chain relationships that track material flow, and human resource relationships where qualified operators can be associated with equipment they have been certified on. Modern information platforms SHOULD include support for non-hierarchical relationships.
+
+### 4.4 Security Considerations
+
+#### 4.4.1 Authorization
+
+As a programmer's interface, this RFC primarily considers application authorization: implementations MUST support authorization using API keys as a minimum. Implementations MAY choose to replace API keys with JWT or OAuth. 
+
+#### 4.4.2 Authentication
+
+Implementations MAY require user authentication in order to refine application authorization for some or all of the data the API supports.
+
+#### 4.4.3 Encryption
+
+Implementations MUST require HTTPS for all communication in production.
+
+### 4.5 Address Space
+
+The complete collection of Relationship Types and Relationships, Object Types and Object Instances persisted in a contextualized manufacturing information platform SHALL be referred to as the Address Space. Implementations of this API MUST have the entire Address Space readily available for querying, this is an anti-pattern for implementations like a OPC UA server, where the Address Space "unfolds" through multiple Browse queries. 
+
+### 4.6 Performance Considerations
+
+While this API suggests that large volumes of Structural and Historical data will be accessible, the reality of many underlying data sources is that it may take multiple calls (for example, to browse an Address Space in the case of OPC/UA, or to fetch history from a separate store where a MQTT Broker is paired with a Historian) to respond to a given query. While it is the intent of this proposal to provide such abstraction -- shielding an application developer from the complexity of such architectures -- obvious performance implications exist. This proposal cannot prescribe how to solve all of these issues, but implementers MAY consider the following:
+
+- Implementations MAY use an in-memory cache, on-disk database, or some hybrid for frequently accessed data, as long as Exploratory Interface queries can be responded to promptly.
+- Implementations MAY pre-fetch data, such as pre-browsing an Address Space in a background thread.
+- Implementations MAY require query limits or windows, to manage the size of requests or responses.
+- Implementations MAY choose to persist state, using authentication, a session, or some token.
+
+Implementations of this API MUST have Current Values for all persisted Object Instances, including their attribute values, readily available for querying. Implementations that are not connected directly to a manufacturing data source (eg: Cloud platforms, Historians) MUST return the most recent value received from the underlying data source.
+
+Implementations of this API MUST be able to return Historical Value responses within a common HTTP client timeout (currently Firefox and Chrome use 300 seconds as a default.) If the complete payload cannot be returned within this time frame, a partial payload and poll-able callback URL MUST be returned.
+
+## 5. Acknowledgements
+
+Unless requested otherwise, contributor names and organizations from private previews of this document will be acknowledged in the public release.